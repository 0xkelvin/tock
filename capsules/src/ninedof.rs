//! Provides userspace with virtualized access to 9DOF sensors.
//!
//! Usage
//! -----
//!
//! You need a device that provides the `hil::sensors::NineDof` trait.
//!
//! ```rust
//! # use kernel::{hil, static_init};
//!
//! let grant_cap = create_capability!(capabilities::MemoryAllocationCapability);
//! let grant_ninedof = board_kernel.create_grant(&grant_cap);
//!
//! let ninedof = static_init!(
//!     capsules::ninedof::NineDof<'static>,
//!     capsules::ninedof::NineDof::new(grant_ninedof));
//! ninedof.add_driver(fxos8700);
//! hil::sensors::NineDof::set_client(fxos8700, ninedof);
//! ```

use core::mem;
use kernel::common::cells::OptionalCell;
use kernel::hil;
<<<<<<< HEAD
use kernel::ReturnCode;
use kernel::{
    AppId, CommandReturn, Driver, ErrorCode, Grant, GrantDefault, ProcessUpcallFactory, Upcall,
};
=======
use kernel::{CommandReturn, Driver, ErrorCode, Grant, ProcessId, Upcall};
>>>>>>> d44dc913

/// Syscall driver number.
use crate::driver;
pub const DRIVER_NUM: usize = driver::NUM::NINEDOF as usize;

#[derive(Clone, Copy, PartialEq)]
pub enum NineDofCommand {
    Exists,
    ReadAccelerometer,
    ReadMagnetometer,
    ReadGyroscope,
}

pub struct App {
    callback: Upcall,
    pending_command: bool,
    command: NineDofCommand,
    arg1: usize,
}

impl GrantDefault for App {
    fn grant_default(_process_id: AppId, cb_factory: &mut ProcessUpcallFactory) -> App {
        App {
            callback: cb_factory.build_upcall(0).unwrap(),
            pending_command: false,
            command: NineDofCommand::Exists,
            arg1: 0,
        }
    }
}

pub struct NineDof<'a> {
    drivers: &'a [&'a dyn hil::sensors::NineDof<'a>],
    apps: Grant<App>,
    current_app: OptionalCell<ProcessId>,
}

impl<'a> NineDof<'a> {
    pub fn new(drivers: &'a [&'a dyn hil::sensors::NineDof<'a>], grant: Grant<App>) -> NineDof<'a> {
        NineDof {
            drivers: drivers,
            apps: grant,
            current_app: OptionalCell::empty(),
        }
    }

    // Check so see if we are doing something. If not,
    // go ahead and do this command. If so, this is queued
    // and will be run when the pending command completes.
    fn enqueue_command(
        &self,
        command: NineDofCommand,
        arg1: usize,
        appid: ProcessId,
    ) -> CommandReturn {
        self.apps
            .enter(appid, |app| {
                if self.current_app.is_none() {
                    self.current_app.set(appid);
                    let value = self.call_driver(command, arg1);
                    if value != Ok(()) {
                        self.current_app.clear();
                    }
                    CommandReturn::from(value)
                } else {
                    if app.pending_command == true {
                        CommandReturn::failure(ErrorCode::BUSY)
                    } else {
                        app.pending_command = true;
                        app.command = command;
                        app.arg1 = arg1;
                        CommandReturn::success()
                    }
                }
            })
            .unwrap_or_else(|err| {
                let rcode: Result<(), ErrorCode> = err.into();
                CommandReturn::from(rcode)
            })
    }

    fn call_driver(&self, command: NineDofCommand, _: usize) -> Result<(), ErrorCode> {
        match command {
            NineDofCommand::ReadAccelerometer => {
                let mut data = Err(ErrorCode::NODEVICE);
                for driver in self.drivers.iter() {
                    data = driver.read_accelerometer();
                    if data == Ok(()) {
                        break;
                    }
                }
                data
            }
            NineDofCommand::ReadMagnetometer => {
                let mut data = Err(ErrorCode::NODEVICE);
                for driver in self.drivers.iter() {
                    data = driver.read_magnetometer();
                    if data == Ok(()) {
                        break;
                    }
                }
                data
            }
            NineDofCommand::ReadGyroscope => {
                let mut data = Err(ErrorCode::NODEVICE);
                for driver in self.drivers.iter() {
                    data = driver.read_gyroscope();
                    if data == Ok(()) {
                        break;
                    }
                }
                data
            }
            _ => Err(ErrorCode::NOSUPPORT),
        }
    }

    fn configure_callback(
        &self,
        mut callback: Upcall,
        app_id: ProcessId,
    ) -> Result<Upcall, (Upcall, ErrorCode)> {
        let res = self
            .apps
            .enter(app_id, |app| {
                mem::swap(&mut app.callback, &mut callback);
            })
            .map_err(ErrorCode::from);

        if let Err(e) = res {
            Err((callback, e))
        } else {
            Ok(callback)
        }
    }
}

impl hil::sensors::NineDofClient for NineDof<'_> {
    fn callback(&self, arg1: usize, arg2: usize, arg3: usize) {
        // Notify the current application that the command finished.
        // Also keep track of what just finished to see if we can re-use
        // the result.
        let mut finished_command = NineDofCommand::Exists;
        let mut finished_command_arg = 0;
        self.current_app.take().map(|appid| {
            let _ = self.apps.enter(appid, |app| {
                app.pending_command = false;
                finished_command = app.command;
                finished_command_arg = app.arg1;
                app.callback.schedule(arg1, arg2, arg3);
            });
        });

        // Check if there are any pending events.
        for cntr in self.apps.iter() {
            let appid = cntr.processid();
            let started_command = cntr.enter(|app| {
                if app.pending_command
                    && app.command == finished_command
                    && app.arg1 == finished_command_arg
                {
                    // Don't bother re-issuing this command, just use
                    // the existing result.
                    app.pending_command = false;
                    app.callback.schedule(arg1, arg2, arg3);
                    false
                } else if app.pending_command {
                    app.pending_command = false;
                    self.current_app.set(appid);
                    self.call_driver(app.command, app.arg1) == Ok(())
                } else {
                    false
                }
            });
            if started_command {
                break;
            }
        }
    }
}

impl Driver for NineDof<'_> {
    fn subscribe(
        &self,
        subscribe_num: usize,
        callback: Upcall,
        app_id: ProcessId,
    ) -> Result<Upcall, (Upcall, ErrorCode)> {
        match subscribe_num {
            0 => self.configure_callback(callback, app_id),
            _ => Err((callback, ErrorCode::NOSUPPORT)),
        }
    }

    fn command(
        &self,
        command_num: usize,
        arg1: usize,
        _: usize,
        appid: ProcessId,
    ) -> CommandReturn {
        match command_num {
            0 => CommandReturn::success(),
            // Single acceleration reading.
            1 => self.enqueue_command(NineDofCommand::ReadAccelerometer, arg1, appid),

            // Single magnetometer reading.
            100 => self.enqueue_command(NineDofCommand::ReadMagnetometer, arg1, appid),

            // Single gyroscope reading.
            200 => self.enqueue_command(NineDofCommand::ReadGyroscope, arg1, appid),

            _ => CommandReturn::failure(ErrorCode::NOSUPPORT),
        }
    }
}<|MERGE_RESOLUTION|>--- conflicted
+++ resolved
@@ -21,14 +21,9 @@
 use core::mem;
 use kernel::common::cells::OptionalCell;
 use kernel::hil;
-<<<<<<< HEAD
-use kernel::ReturnCode;
 use kernel::{
-    AppId, CommandReturn, Driver, ErrorCode, Grant, GrantDefault, ProcessUpcallFactory, Upcall,
+    CommandReturn, Driver, ErrorCode, Grant, GrantDefault, ProcessId, ProcessUpcallFactory, Upcall,
 };
-=======
-use kernel::{CommandReturn, Driver, ErrorCode, Grant, ProcessId, Upcall};
->>>>>>> d44dc913
 
 /// Syscall driver number.
 use crate::driver;
@@ -50,7 +45,7 @@
 }
 
 impl GrantDefault for App {
-    fn grant_default(_process_id: AppId, cb_factory: &mut ProcessUpcallFactory) -> App {
+    fn grant_default(_process_id: ProcessId, cb_factory: &mut ProcessUpcallFactory) -> App {
         App {
             callback: cb_factory.build_upcall(0).unwrap(),
             pending_command: false,
